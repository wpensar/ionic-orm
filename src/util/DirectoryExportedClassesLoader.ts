--- conflicted
+++ resolved
@@ -1,5 +1,4 @@
-/*
-import * as path from "path";
+/*import * as path from "path";
 
 /!**
  * Loads all exported classes from the given directory.
@@ -42,10 +41,5 @@
 
     return allFiles
         .filter(file => path.extname(file) === format)
-<<<<<<< HEAD
-        .map(file => require(file));
-}*/
-=======
         .map(file => require(path.resolve(file)));
-}
->>>>>>> bbf95b73
+}*/